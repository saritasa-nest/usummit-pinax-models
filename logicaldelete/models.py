--- conflicted
+++ resolved
@@ -1,9 +1,5 @@
-try:
-    from django.utils import timezone
-except ImportError:
-    from datetime import datetime as timezone
-
 from django.db import models
+from django.utils import timezone
 
 from logicaldelete import managers
 
@@ -13,16 +9,9 @@
     This base model provides date fields and functionality to enable logical
     delete functionality in derived models.
     """
-
-<<<<<<< HEAD
-    date_created = models.DateTimeField(default=datetime.datetime.now)
-    date_modified = models.DateTimeField(default=datetime.datetime.now)
+    date_created = models.DateTimeField(default=timezone.now)
+    date_modified = models.DateTimeField(default=timezone.now)
     date_removed = models.DateTimeField(null=True, blank=True)
-=======
-    date_created  = models.DateTimeField(default=timezone.now)
-    date_modified = models.DateTimeField(default=timezone.now)
-    date_removed  = models.DateTimeField(null=True, blank=True)
->>>>>>> 17e756f9
 
     objects = managers.LogicalDeletedManager()
 
@@ -31,12 +20,6 @@
     active.boolean = True
 
     def delete(self):
-<<<<<<< HEAD
-        '''
-        Soft delete all fk related objects that
-        inherit from logicaldelete class
-        '''
-
         # Fetch related models
         related_objs = [relation.get_accessor_name() for
                         relation in self._meta.get_all_related_objects()]
@@ -52,8 +35,6 @@
                 obj.delete()
 
         # Soft delete the object
-=======
->>>>>>> 17e756f9
         self.date_removed = timezone.now()
         self.save()
 
